--- conflicted
+++ resolved
@@ -377,11 +377,7 @@
             """
     __test_syntax_error(
         mocker, input=input, ln=1, col=8,
-<<<<<<< HEAD
-        expected=TT.STRING, got=TT.COLUMN,
-=======
         expected=TT.STRING, got=TT.COLON,
->>>>>>> 1bf5c0a9
     )
 
 
@@ -393,11 +389,7 @@
             """
     __test_syntax_error(
         mocker, input=input, ln=3, col=9,
-<<<<<<< HEAD
-        expected=TT.COLUMN, got=TT.STRING,
-=======
         expected=TT.COLON, got=TT.STRING,
->>>>>>> 1bf5c0a9
     )
 
     # MISSING TAB
@@ -446,11 +438,7 @@
 """
     __test_syntax_error(
         mocker, input=input, ln=2, col=26,
-<<<<<<< HEAD
-        expected=TT.COLUMN, got=TT.INT,
-=======
         expected=TT.COLON, got=TT.INT,
->>>>>>> 1bf5c0a9
     )
 
     # NO INTEGER
