from engine.ParsedFile import Position
from parser.dsl_parser.Lexer import Lexer
<<<<<<< HEAD
from parser.dsl_parser.Token import Token
=======
>>>>>>> 9aafca1f
import pytest


def getTokenString(fileName: str, ln: int, col: int, tokenType: str, value: str = None):
<<<<<<< HEAD
    positionStr = f'(File : {fileName}, Ln {ln}, Col {col})'
    tokenStr = f'(Type: {tokenType.upper()}, Position: {positionStr}'
    if value:
        tokenStr += f', Value: {value}'
    tokenStr += ')'
    return tokenStr
=======
    positionStr = f'File : {fileName}, Ln {ln}, Col {col}'
    tokenStr = f'Position: ({positionStr}), Type: {tokenType}'
    if value:
        return tokenStr + f', Value: {value}'
    else:
        return tokenStr
>>>>>>> 9aafca1f


def test_create_lexer():
    files = {
        'file_name_1': 'file_content_1',
        'file_name_2': 'file_content_2',
    }
    lexer = Lexer(files)

    assert isinstance(lexer, Lexer)
    assert lexer.files == files
    assert len(lexer.tokenList) == 0


def test_add_token_to_list():
    tokenType = 'STRING'
    value = 'babyfoot'
    lexer = Lexer('')
    lexer.addTokenToList(1, tokenType, value)

    tokenStr = getTokenString('', 1, 1, tokenType, value)
    assert len(lexer.tokenList) == 1
<<<<<<< HEAD
    assert repr(lexer.tokenList[0]) == tokenStr
=======
    assert str(lexer.tokenList[0]) == tokenStr
>>>>>>> 9aafca1f


def test_handle_current_token():
    lexer = Lexer('')
    lexer.handleCurrentToken('if', 1)
    lexer.handleCurrentToken('babyfoot', 4)
    lexer.handleCurrentToken('amount', 12)
    assert len(lexer.tokenList) == 3
    assert lexer.tokenList[0].tokenType == 'IF'
    assert lexer.tokenList[2].tokenType == 'AMOUNT'


def test_lex():
    input = 'bucket nom-8 \n\t'
    expectedOutput = [
        getTokenString('file', 1, 1, 'STRING', 'bucket'),
        getTokenString('file', 1, 8, 'STRING', 'nom-8'),
        getTokenString('file', 1, 14, 'NEWLINE'),
        getTokenString('file', 2, 1, 'TAB'),
        getTokenString('file', 2, 2, 'EOF'),
    ]
    lexer = Lexer('')
    lexer.lex(input, 'file')
    output = lexer.tokenList

    assert len(output) == 5
    for i in range(len(expectedOutput)):
<<<<<<< HEAD
        assert repr(output[i]) == expectedOutput[i]
=======
        assert str(output[i]) == expectedOutput[i]
>>>>>>> 9aafca1f


def test_lex_quoted_string():
    input = {
        'file': 'bucket nom-8: "amount: 5" \n\t',
    }
    expectedOutput = [
        getTokenString('file', 1, 1, 'STRING', 'bucket'),
        getTokenString('file', 1, 8, 'STRING', 'nom-8'),
        getTokenString('file', 1, 13, 'COLUMN'),
        getTokenString('file', 1, 16, 'STRING', 'amount: 5'),
        getTokenString('file', 1, 27, 'NEWLINE'),
        getTokenString('file', 2, 1, 'TAB'),
        getTokenString('file', 2, 2, 'EOF'),
    ]
    lexer = Lexer(input)
    output = lexer.run()

    assert len(output) == 7
    for i in range(len(expectedOutput)):
<<<<<<< HEAD
        assert repr(output[i]) == expectedOutput[i]
=======
        assert str(output[i]) == expectedOutput[i]
>>>>>>> 9aafca1f


def test_lex_quoted_string_error():
    input = {
        'file': 'bucket nom-8: "amount: 5 \n\t',
    }
    lexer = Lexer(input)
    with pytest.raises(SyntaxError):
        lexer.run()


def test_run_lexer():
    input = {
        'file': 'bucket nom-8: amount: 5 \n\t',
        'file2': 'network aaaa-#i: nombre: 2 4.5\n\t- property',
    }
    expectedOutput = [
        getTokenString('file', 1, 1, 'STRING', 'bucket'),
        getTokenString('file', 1, 8, 'STRING', 'nom-8'),
        getTokenString('file', 1, 13, 'COLUMN'),
        getTokenString('file', 1, 15, 'AMOUNT'),
        getTokenString('file', 1, 21, 'COLUMN'),
        getTokenString('file', 1, 23, 'INT', '5'),
        getTokenString('file', 1, 25, 'NEWLINE'),
        getTokenString('file', 2, 1, 'TAB'),
        getTokenString('file', 2, 2, 'EOF'),

        getTokenString('file2', 1, 1, 'STRING', 'network'),
        getTokenString('file2', 1, 9, 'STRING', 'aaaa-'),
        getTokenString('file2', 1, 15, 'VAR', 'i'),
        getTokenString('file2', 1, 16, 'COLUMN'),
        getTokenString('file2', 1, 18, 'STRING', 'nombre'),
        getTokenString('file2', 1, 24, 'COLUMN'),
        getTokenString('file2', 1, 26, 'INT', '2'),
        getTokenString('file2', 1, 28, 'FLOAT', '4.5'),
        getTokenString('file2', 1, 31, 'NEWLINE'),
        getTokenString('file2', 2, 1, 'TAB'),
        getTokenString('file2', 2, 2, 'DASH'),
        getTokenString('file2', 2, 4, 'STRING', 'property'),
        getTokenString('file2', 2, 12, 'EOF'),
<<<<<<< HEAD
    ]
    lexer = Lexer(input)
    output = lexer.run()

    assert len(output) == 22
    for i in range(len(expectedOutput)):
        assert repr(output[i]) == expectedOutput[i]



def test_run_lexer_var_in_name():
    input = {
        'file': 'bucket nom-#test \n\t toto: tata',
    }
    expectedOutput = [
        Token(Position('file', 1, 1), 'STRING', 'bucket'),
        Token(Position('file', 1, 8), 'STRING', 'nom-'),
        Token(Position('file', 1, 13), 'VAR', 'test'),
        Token(Position('file', 1, 18), 'NEWLINE'),
        Token(Position('file', 2, 1), 'TAB'),
        Token(Position('file', 2, 3), 'STRING', 'toto'),
        Token(Position('file', 2, 7), 'COLUMN'),
        Token(Position('file', 2, 9), 'STRING', 'tata'),
        Token(Position('file', 2, 13), 'EOF'),
=======
>>>>>>> 9aafca1f
    ]
    lexer = Lexer(input)
    output = lexer.run()

    assert len(output) == 9
    for i in range(len(expectedOutput)):
        assert str(output[i]) == expectedOutput[i]<|MERGE_RESOLUTION|>--- conflicted
+++ resolved
@@ -1,28 +1,17 @@
 from engine.ParsedFile import Position
 from parser.dsl_parser.Lexer import Lexer
-<<<<<<< HEAD
 from parser.dsl_parser.Token import Token
-=======
->>>>>>> 9aafca1f
+
 import pytest
 
 
 def getTokenString(fileName: str, ln: int, col: int, tokenType: str, value: str = None):
-<<<<<<< HEAD
     positionStr = f'(File : {fileName}, Ln {ln}, Col {col})'
     tokenStr = f'(Type: {tokenType.upper()}, Position: {positionStr}'
     if value:
         tokenStr += f', Value: {value}'
     tokenStr += ')'
     return tokenStr
-=======
-    positionStr = f'File : {fileName}, Ln {ln}, Col {col}'
-    tokenStr = f'Position: ({positionStr}), Type: {tokenType}'
-    if value:
-        return tokenStr + f', Value: {value}'
-    else:
-        return tokenStr
->>>>>>> 9aafca1f
 
 
 def test_create_lexer():
@@ -45,11 +34,7 @@
 
     tokenStr = getTokenString('', 1, 1, tokenType, value)
     assert len(lexer.tokenList) == 1
-<<<<<<< HEAD
     assert repr(lexer.tokenList[0]) == tokenStr
-=======
-    assert str(lexer.tokenList[0]) == tokenStr
->>>>>>> 9aafca1f
 
 
 def test_handle_current_token():
@@ -77,11 +62,7 @@
 
     assert len(output) == 5
     for i in range(len(expectedOutput)):
-<<<<<<< HEAD
         assert repr(output[i]) == expectedOutput[i]
-=======
-        assert str(output[i]) == expectedOutput[i]
->>>>>>> 9aafca1f
 
 
 def test_lex_quoted_string():
@@ -102,11 +83,7 @@
 
     assert len(output) == 7
     for i in range(len(expectedOutput)):
-<<<<<<< HEAD
         assert repr(output[i]) == expectedOutput[i]
-=======
-        assert str(output[i]) == expectedOutput[i]
->>>>>>> 9aafca1f
 
 
 def test_lex_quoted_string_error():
@@ -147,7 +124,6 @@
         getTokenString('file2', 2, 2, 'DASH'),
         getTokenString('file2', 2, 4, 'STRING', 'property'),
         getTokenString('file2', 2, 12, 'EOF'),
-<<<<<<< HEAD
     ]
     lexer = Lexer(input)
     output = lexer.run()
@@ -172,8 +148,6 @@
         Token(Position('file', 2, 7), 'COLUMN'),
         Token(Position('file', 2, 9), 'STRING', 'tata'),
         Token(Position('file', 2, 13), 'EOF'),
-=======
->>>>>>> 9aafca1f
     ]
     lexer = Lexer(input)
     output = lexer.run()
