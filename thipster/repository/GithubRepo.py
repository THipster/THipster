--- conflicted
+++ resolved
@@ -1,17 +1,11 @@
-<<<<<<< HEAD
-=======
 """GithubRepo.py module
 """
 
->>>>>>> 1bf5c0a9
 from repository.JSONRepo import JSONRepo
 import requests
 
 
 class GithubRepo(JSONRepo):
-<<<<<<< HEAD
-    def __init__(self, repo: str) -> None:
-=======
     """Class representing a GitHub resources Repository
 
     JSON Models of resources and services offered by supported cloud providers are
@@ -26,13 +20,10 @@
         repo : str
             Name of the repository, for example : 'THipster/models'
         """
->>>>>>> 1bf5c0a9
         super().__init__()
         self.__repo = repo
 
     def get_json(self, name: str) -> str | bytes | bytearray:
-<<<<<<< HEAD
-=======
         """Method to get the json file from the GitHub repository
 
         Parameters
@@ -45,7 +36,6 @@
         str | bytes | bytearray
             Content of the JSON file defining the desired resource
         """
->>>>>>> 1bf5c0a9
         response = requests.get(
             f'https://raw.githubusercontent.com/{self.__repo}/main/{name}.json',
         )
