"""ResourceModel.py module.
"""

from abc import ABC, abstractmethod


class I_Model_Value(ABC):
    """Model Attribute Value Interface
    """

    @property
    @abstractmethod
    def value(self):
        pass


class Model_Attribute():
<<<<<<< HEAD
    def __init__(
            self, cdk_name: str, default: I_Model_Value = None, optional: bool = True,
    ):
        self.__cdk_name = cdk_name
=======
    """Represents a Resource Model attribute
    """

    def __init__(self, name: str, default: I_Model_Value = None, optional: bool = True):
        """
        Parameters
        ----------
        name : str
            Attribute name
        default : I_Model_Value, optional
            Default Attribute value if there is one, by default None
        optional : bool, optional
            Is attribute optional ?, by default True
        """
        self.__name = name
>>>>>>> 1bf5c0a9
        self.__default = default
        self.__optional = optional

    @property
    def default(self):
        return self.__default.value

    @property
    def cdk_name(self):
        return self.__cdk_name

    @property
    def optional(self):
        return self.__optional


class Model_List(I_Model_Value):
    """Represents a List of values for a Resource Model attribute
    """

    def __init__(self, value: list[I_Model_Value]):
        super().__init__()
        self.__value = value

    @property
    def value(self):
        return self.__value

    def __iter__(self):
        self.i = 0
        return self

    def __next__(self):
        ret = self.value[self.i]
        if self.i > len(self.__value):
            raise StopIteration
        else:
            self.i += 1

        return ret


class Model_Literal(I_Model_Value):
    """Represents a literal value for a Resource Model attribute
    """

    def __init__(self, value):
        super().__init__()
        self.__value = value

    @property
    def value(self):
        return self.__value


class Model_Dict(I_Model_Value):
    """Represents a dictionary value for a Resource Model attribute
    """

    def __init__(self, value: dict[str, Model_Attribute]):
        super().__init__()
        self.__value = value

    @property
    def value(self):
        return self.__value

    def __iter__(self):
        self.i = 0
        return self

    def __next__(self):
        ret = self.value[self.i]
        if self.i > len(self.__value):
            raise StopIteration
        else:
            self.i += 1

        return ret


class ResourceModel():
    """Represents a Resource Model
    """

    def __init__(
            self,
            type: str,
            attributes: dict[str, Model_Attribute],
            dependencies: dict[str, str],
            name_key: str,
            cdk_provider: str,
            cdk_module: str,
            cdk_name: str,
    ):
        self.__type = type
        self.__attributes = attributes
        self.__dependencies = dependencies
        self.__name_key = name_key
        self.__cdk_provider = cdk_provider
        self.__cdk_module = cdk_module
        self.__cdk_name = cdk_name

    @property
    def type(self):
        return self.__type

    @property
    def attributes(self):
        return self.__attributes

    @property
    def dependencies(self):
        return self.__dependencies

    @property
    def name_key(self):
        return self.__name_key

    @property
    def cdk_provider(self):
        return self.__cdk_provider

    @property
    def cdk_module(self):
        return self.__cdk_module

    @property
    def cdk_name(self):
        return self.__cdk_name<|MERGE_RESOLUTION|>--- conflicted
+++ resolved
@@ -15,16 +15,12 @@
 
 
 class Model_Attribute():
-<<<<<<< HEAD
+    """Represents a Resource Model attribute
+    """
+
     def __init__(
             self, cdk_name: str, default: I_Model_Value = None, optional: bool = True,
     ):
-        self.__cdk_name = cdk_name
-=======
-    """Represents a Resource Model attribute
-    """
-
-    def __init__(self, name: str, default: I_Model_Value = None, optional: bool = True):
         """
         Parameters
         ----------
@@ -35,8 +31,7 @@
         optional : bool, optional
             Is attribute optional ?, by default True
         """
-        self.__name = name
->>>>>>> 1bf5c0a9
+        self.__cdk_name = cdk_name
         self.__default = default
         self.__optional = optional
 
