from setuptools import setup

<<<<<<< HEAD
__version__ = '0.7.0'
=======
__version__ = '0.8.1'
>>>>>>> 1bf5c0a9

with open('requirements.txt') as f:
    required = f.read().splitlines()

setup(
    name='thipster',
    version=__version__,
    package_dir={'': 'thipster'},
    install_requires=required,
    extras_require={
        'test': [
            'pytest',
            'pytest-mock',
        ],
        'dev': [
            'pytest',
            'pytest-mock',
            'dagger.io',
            'pre-commit',
        ],
        'google': [
            'cdktf-cdktf-provider-google==7.0.3',
        ],
    },
    entry_points={
        'console_scripts': [
            'thipster-demo = demo:demo',
        ],
    },
)<|MERGE_RESOLUTION|>--- conflicted
+++ resolved
@@ -1,10 +1,6 @@
 from setuptools import setup
 
-<<<<<<< HEAD
-__version__ = '0.7.0'
-=======
 __version__ = '0.8.1'
->>>>>>> 1bf5c0a9
 
 with open('requirements.txt') as f:
     required = f.read().splitlines()
